# coding: utf-8
from __future__ import absolute_import
from __future__ import division
from __future__ import print_function

import logging
import os
import random
import time
import traceback
from contextlib import contextmanager

import ray
from ray.exceptions import RayTimeoutError
from ray import ray_constants
from ray.resource_spec import ResourceSpec
from ray.tune.error import AbortTrialExecution
from ray.tune.logger import NoopLogger
from ray.tune.trial import Trial, Checkpoint, Location
from ray.tune.resources import Resources
from ray.tune.trial_executor import TrialExecutor
from ray.tune.util import warn_if_slow

logger = logging.getLogger(__name__)

RESOURCE_REFRESH_PERIOD = 0.5  # Refresh resources every 500 ms
BOTTLENECK_WARN_PERIOD_S = 60
NONTRIVIAL_WAIT_TIME_THRESHOLD_S = 1e-3
DEFAULT_GET_TIMEOUT = 30.0  # seconds
TRIAL_START_ATTEMPTS = 3


class _LocalWrapper(object):
    def __init__(self, result):
        self._result = result

    def unwrap(self):
        """Returns the wrapped result."""
        return self._result


class RayTrialExecutor(TrialExecutor):
    """An implementation of TrialExecutor based on Ray."""

    def __init__(self,
                 queue_trials=False,
                 reuse_actors=False,
                 ray_auto_init=False,
                 refresh_period=RESOURCE_REFRESH_PERIOD):
        super(RayTrialExecutor, self).__init__(queue_trials)
        # Check for if we are launching a trial without resources in kick off
        # autoscaler.
        self._trial_queued = False
        self._running = {}
        # Since trial resume after paused should not run
        # trial.train.remote(), thus no more new remote object id generated.
        # We use self._paused to store paused trials here.
        self._paused = {}
        self._reuse_actors = reuse_actors
        self._cached_actor = None

        self._avail_resources = Resources(cpu=0, gpu=0)
        self._committed_resources = Resources(cpu=0, gpu=0)
        self._resources_initialized = False
        self._refresh_period = refresh_period
        self._last_resource_refresh = float("-inf")
        self._last_nontrivial_wait = time.time()
        if not ray.is_initialized() and ray_auto_init:
            logger.info("Initializing Ray automatically."
                        "For cluster usage or custom Ray initialization, "
                        "call `ray.init(...)` before `tune.run`.")
            ray.init()

        if ray.is_initialized():
            self._update_avail_resources()

    def _setup_remote_runner(self, trial, reuse_allowed):
        trial.init_logger()
        # We checkpoint metadata here to try mitigating logdir duplication
        self.try_checkpoint_metadata(trial)
        remote_logdir = trial.logdir

        if (self._reuse_actors and reuse_allowed
                and self._cached_actor is not None):
            logger.debug("Trial %s: Reusing cached runner %s", trial,
                         self._cached_actor)
            existing_runner = self._cached_actor
            self._cached_actor = None
            trial.runner = existing_runner
            if not self.reset_trial(trial, trial.config, trial.experiment_tag):
                raise AbortTrialExecution(
                    "Trainable runner reuse requires reset_config() to be "
                    "implemented and return True.")
            return existing_runner

        if self._cached_actor:
            logger.debug("Cannot reuse cached runner {} for new trial".format(
                self._cached_actor))
            with self._switch_working_directory(trial):
                self._cached_actor.stop.remote()
                self._cached_actor.__ray_terminate__.remote()
            self._cached_actor = None

        cls = ray.remote(
            num_cpus=trial.resources.cpu,
            num_gpus=trial.resources.gpu,
            memory=trial.resources.memory,
            object_store_memory=trial.resources.object_store_memory,
            resources=trial.resources.custom_resources)(
                trial.get_trainable_cls())

        def logger_creator(config):
            # Set the working dir in the remote process, for user file writes
            if not os.path.exists(remote_logdir):
                os.makedirs(remote_logdir)
            if not ray.worker._mode() == ray.worker.LOCAL_MODE:
                os.chdir(remote_logdir)
            return NoopLogger(config, remote_logdir)

        # Clear the Trial's location (to be updated later on result)
        # since we don't know where the remote runner is placed.
        trial.set_location(Location())
        logger.info("Trial %s: Setting up new remote runner.", trial)
        # Logging for trials is handled centrally by TrialRunner, so
        # configure the remote runner to use a noop-logger.
        with self._switch_working_directory(trial):
            return cls.remote(
                config=trial.config, logger_creator=logger_creator)

    def _train(self, trial):
        """Start one iteration of training and save remote id."""

        assert trial.status == Trial.RUNNING, trial.status
        with self._switch_working_directory(trial):
            remote = trial.runner.train.remote()

        # Local Mode
        if isinstance(remote, dict):
            remote = _LocalWrapper(remote)

        self._running[remote] = trial

    def _start_trial(self, trial, checkpoint=None, runner=None):
        """Starts trial and restores last result if trial was paused.

        Args:
            trial (Trial): The trial to start.
            checkpoint (Optional[Checkpoint]): The checkpoint to restore from.
                If None, and no trial checkpoint exists, the trial is started
                from the beginning.
            runner (Trainable): The remote runner to use. This can be the
                cached actor. If None, a new runner is created.

        See `RayTrialExecutor.restore` for possible errors raised.
        """
        prior_status = trial.status
        self.set_status(trial, Trial.RUNNING)
        trial.runner = runner or self._setup_remote_runner(
            trial,
            reuse_allowed=checkpoint is not None or trial.has_checkpoint())
        self.restore(trial, checkpoint)

        previous_run = self._find_item(self._paused, trial)
        if prior_status == Trial.PAUSED and previous_run:
            # If Trial was in flight when paused, self._paused stores result.
            self._paused.pop(previous_run[0])
            self._running[previous_run[0]] = trial
        else:
            self._train(trial)

    def _stop_trial(self, trial, error=False, error_msg=None,
                    stop_logger=True):
        """Stops this trial.

        Stops this trial, releasing all allocating resources. If stopping the
        trial fails, the run will be marked as terminated in error, but no
        exception will be thrown.

        Args:
            error (bool): Whether to mark this trial as terminated in error.
            error_msg (str): Optional error message.
            stop_logger (bool): Whether to shut down the trial logger.
        """

        if stop_logger:
            trial.close_logger()

        self.set_status(trial, Trial.ERROR if error else Trial.TERMINATED)
        trial.set_location(Location())

        try:
            trial.write_error_log(error_msg)
            if hasattr(trial, "runner") and trial.runner:
                if (not error and self._reuse_actors
                        and self._cached_actor is None):
                    logger.debug("Reusing actor for {}".format(trial.runner))
                    self._cached_actor = trial.runner
                else:
                    logger.debug("Trial %s: Destroying actor.", trial)
                    with self._switch_working_directory(trial):
                        trial.runner.stop.remote()
                        trial.runner.__ray_terminate__.remote()
        except Exception:
            logger.exception("Trial %s: Error stopping runner.", trial)
            self.set_status(trial, Trial.ERROR)
        finally:
            trial.runner = None

    def start_trial(self, trial, checkpoint=None):
        """Starts the trial.

        Will not return resources if trial repeatedly fails on start.

        Args:
            trial (Trial): Trial to be started.
            checkpoint (Checkpoint): A Python object or path storing the state
                of trial.
        """
        self._commit_resources(trial.resources)
        remote_runner = None
        attempts = 0
        while attempts < TRIAL_START_ATTEMPTS:
            attempts += 1
            if attempts > 1:
                logger.warning("Trial %s: Start attempt #%s...", trial,
                               attempts)
            try:
                self._start_trial(trial, checkpoint, remote_runner)
                break
            except AbortTrialExecution:
                logger.exception("Trial %s: Error starting runner, aborting!",
                                 trial)
                time.sleep(2)
                error_msg = traceback.format_exc()
                self._stop_trial(trial, error=True, error_msg=error_msg)
                break  # don't retry fatal Tune errors
            except RayTimeoutError:
                # Reuse the existing runner on retries.
                remote_runner = trial.runner
                warning = ("Runner task timed out. This could be due to "
                           "slow worker startup.")
                if attempts == TRIAL_START_ATTEMPTS:
                    error_msg = traceback.format_exc()
                    self._stop_trial(trial, error=True, error_msg=error_msg)
                else:
                    warning += " Reusing the same runner."
                logger.warning("Trial %s: %s", trial, warning)
            except Exception:
                logger.exception("Trial %s: Error starting runner.", trial)
                time.sleep(2)
                error_msg = traceback.format_exc()
                self._stop_trial(trial, error=True, error_msg=error_msg)
                remote_runner = None
                # This forces the trial to not start from checkpoint.
                checkpoint = None
                trial.clear_checkpoint()
                # Note that we don't return the resources, since they may
                # have been lost. TODO(ujvl): is this the right thing to do?
        else:
            logger.exception(
                "Trial %s: Aborting trial after %s start "
                "attempts!", trial, TRIAL_START_ATTEMPTS)

    def _find_item(self, dictionary, item):
        out = [rid for rid, t in dictionary.items() if t is item]
        return out

    def stop_trial(self, trial, error=False, error_msg=None, stop_logger=True):
        """Only returns resources if resources allocated."""
        prior_status = trial.status
        self._stop_trial(
            trial, error=error, error_msg=error_msg, stop_logger=stop_logger)
        if prior_status == Trial.RUNNING:
            logger.debug("Trial %s: Returning resources.", trial)
            self._return_resources(trial.resources)
            out = self._find_item(self._running, trial)
            for result_id in out:
                self._running.pop(result_id)

    def continue_training(self, trial):
        """Continues the training of this trial."""
        self._train(trial)

    def pause_trial(self, trial):
        """Pauses the trial.

        If trial is in-flight, preserves return value in separate queue
        before pausing, which is restored when Trial is resumed.
        """
        trial_future = self._find_item(self._running, trial)
        if trial_future:
            self._paused[trial_future[0]] = trial
        super(RayTrialExecutor, self).pause_trial(trial)

    def reset_trial(self, trial, new_config, new_experiment_tag):
        """Tries to invoke `Trainable.reset_config()` to reset trial.

        Args:
            trial (Trial): Trial to be reset.
            new_config (dict): New configuration for Trial
                trainable.
            new_experiment_tag (str): New experiment name
                for trial.

        Returns:
            True if `reset_config` is successful else False.
        """
        trial.experiment_tag = new_experiment_tag
        trial.config = new_config
        trainable = trial.runner
        with warn_if_slow("reset_config"):
            try:
                with self._switch_working_directory(trial):
                    reset_val = ray.get(
                        trainable.reset_config.remote(new_config),
                        DEFAULT_GET_TIMEOUT)
            except RayTimeoutError:
                logger.exception("Trial %s: reset_config timed out.")
                return False
        return reset_val

    def get_running_trials(self):
        """Returns the running trials."""

        return list(self._running.values())

    def get_alive_node_ips(self):
        nodes = ray.state.nodes()
        ip_addresses = set()
        for node in nodes:
            if node["alive"]:
                ip_addresses.add(node["NodeManagerAddress"])
        return ip_addresses

    def get_current_trial_ips(self):
        return {t.node_ip for t in self.get_running_trials()}

    def get_next_failed_trial(self):
        """Gets the first trial found to be running on a node presumed dead.

        Returns:
            A Trial object that is ready for failure processing. None if
            no failure detected.
        """
        if ray.worker._mode() != ray.worker.LOCAL_MODE:
            live_cluster_ips = self.get_alive_node_ips()
            if live_cluster_ips - self.get_current_trial_ips():
                for trial in self.get_running_trials():
                    if trial.node_ip and trial.node_ip not in live_cluster_ips:
                        return trial
        return None

    def get_next_available_trial(self):
        shuffled_results = list(self._running.keys())
        random.shuffle(shuffled_results)
        # Note: We shuffle the results because `ray.wait` by default returns
        # the first available result, and we want to guarantee that slower
        # trials (i.e. trials that run remotely) also get fairly reported.
        # See https://github.com/ray-project/ray/issues/4211 for details.
        start = time.time()
        [result_id], _ = ray.wait(shuffled_results)
        wait_time = time.time() - start
        if wait_time > NONTRIVIAL_WAIT_TIME_THRESHOLD_S:
            self._last_nontrivial_wait = time.time()
        if time.time() - self._last_nontrivial_wait > BOTTLENECK_WARN_PERIOD_S:
            logger.warning(
                "Over the last {} seconds, the Tune event loop has been "
                "backlogged processing new results. Consider increasing your "
                "period of result reporting to improve performance.".format(
                    BOTTLENECK_WARN_PERIOD_S))

            self._last_nontrivial_wait = time.time()
        return self._running[result_id]

    def fetch_result(self, trial):
        """Fetches one result of the running trials.

        Returns:
            Result of the most recent trial training run."""
        trial_future = self._find_item(self._running, trial)
        if not trial_future:
            raise ValueError("Trial was not running.")
        self._running.pop(trial_future[0])
        with warn_if_slow("fetch_result"):
            result = ray.get(trial_future[0], DEFAULT_GET_TIMEOUT)

        # For local mode
        if isinstance(result, _LocalWrapper):
            result = result.unwrap()
        return result

    def _commit_resources(self, resources):
        committed = self._committed_resources
        all_keys = set(resources.custom_resources).union(
            set(committed.custom_resources))

        custom_resources = {
            k: committed.get(k) + resources.get_res_total(k)
            for k in all_keys
        }

        self._committed_resources = Resources(
            committed.cpu + resources.cpu_total(),
            committed.gpu + resources.gpu_total(),
            committed.memory + resources.memory_total(),
            committed.object_store_memory +
            resources.object_store_memory_total(),
            custom_resources=custom_resources)

    def _return_resources(self, resources):
        committed = self._committed_resources

        all_keys = set(resources.custom_resources).union(
            set(committed.custom_resources))

        custom_resources = {
            k: committed.get(k) - resources.get_res_total(k)
            for k in all_keys
        }
        self._committed_resources = Resources(
            committed.cpu - resources.cpu_total(),
            committed.gpu - resources.gpu_total(),
            custom_resources=custom_resources)

        assert self._committed_resources.is_nonnegative(), (
            "Resource invalid: {}".format(resources))

    def _update_avail_resources(self, num_retries=5):
        for i in range(num_retries):
            try:
                resources = ray.cluster_resources()
            except Exception:
                # TODO(rliaw): Remove this when local mode is fixed.
                # https://github.com/ray-project/ray/issues/4147
                logger.debug("Using resources for local machine.")
                resources = ResourceSpec().resolve(True).to_resource_dict()
            if not resources:
                logger.warning(
                    "Cluster resources not detected or are 0. Retrying...")
                time.sleep(0.5)

        if not resources:
            # NOTE: This hides the possibility that Ray may be waiting for
            # clients to connect.
            resources.setdefault("CPU", 0)
            resources.setdefault("GPU", 0)
            logger.warning("Cluster resources cannot be detected or are 0. "
                           "You can resume this experiment by passing in "
                           "`resume=True` to `run`.")

        resources = resources.copy()
        num_cpus = resources.pop("CPU", 0)
        num_gpus = resources.pop("GPU", 0)
        memory = ray_constants.from_memory_units(resources.pop("memory", 0))
        object_store_memory = ray_constants.from_memory_units(
            resources.pop("object_store_memory", 0))
        custom_resources = resources

        self._avail_resources = Resources(
            int(num_cpus),
            int(num_gpus),
            memory=int(memory),
            object_store_memory=int(object_store_memory),
            custom_resources=custom_resources)
        self._last_resource_refresh = time.time()
        self._resources_initialized = True

    def has_resources(self, resources):
        """Returns whether this runner has at least the specified resources.

        This refreshes the Ray cluster resources if the time since last update
        has exceeded self._refresh_period. This also assumes that the
        cluster is not resizing very frequently.
        """
        if time.time() - self._last_resource_refresh > self._refresh_period:
            self._update_avail_resources()

        currently_available = Resources.subtract(self._avail_resources,
                                                 self._committed_resources)

        have_space = (
            resources.cpu_total() <= currently_available.cpu
            and resources.gpu_total() <= currently_available.gpu
            and resources.memory_total() <= currently_available.memory
            and resources.object_store_memory_total() <=
            currently_available.object_store_memory and all(
                resources.get_res_total(res) <= currently_available.get(res)
                for res in resources.custom_resources))

        if have_space:
            # The assumption right now is that we block all trials if one
            # trial is queued.
            self._trial_queued = False
            return True

        can_overcommit = self._queue_trials and not self._trial_queued
        if can_overcommit:
            self._trial_queued = True
            logger.warning(
                "Allowing trial to start even though the "
                "cluster does not have enough free resources. Trial actors "
                "may appear to hang until enough resources are added to the "
                "cluster (e.g., via autoscaling). You can disable this "
                "behavior by specifying `queue_trials=False` in "
                "ray.tune.run().")
            return True

        return False

    def debug_string(self):
        """Returns a human readable message for printing to the console."""

        if self._resources_initialized:
            status = ("Resources requested: {}/{} CPUs, {}/{} GPUs, "
                      "{}/{} GiB heap, {}/{} GiB objects".format(
                          self._committed_resources.cpu,
                          self._avail_resources.cpu,
                          self._committed_resources.gpu,
                          self._avail_resources.gpu,
                          _to_gb(self._committed_resources.memory),
                          _to_gb(self._avail_resources.memory),
                          _to_gb(
                              self._committed_resources.object_store_memory),
                          _to_gb(self._avail_resources.object_store_memory)))
            customs = ", ".join([
                "{}/{} {}".format(
                    self._committed_resources.get_res_total(name),
                    self._avail_resources.get_res_total(name), name)
                for name in self._avail_resources.custom_resources
                if not name.startswith(ray.resource_spec.NODE_ID_PREFIX)
            ])
            if customs:
                status += " ({})".format(customs)
            return status
        else:
            return "Resources requested: ?"

    def resource_string(self):
        """Returns a string describing the total resources available."""

        if self._resources_initialized:
            res_str = ("{} CPUs, {} GPUs, "
                       "{} GiB heap, {} GiB objects".format(
                           self._avail_resources.cpu,
                           self._avail_resources.gpu,
                           _to_gb(self._avail_resources.memory),
                           _to_gb(self._avail_resources.object_store_memory)))
            if self._avail_resources.custom_resources:
                custom = ", ".join(
                    "{} {}".format(
                        self._avail_resources.get_res_total(name), name)
                    for name in self._avail_resources.custom_resources)
                res_str += " ({})".format(custom)
            return res_str
        else:
            return "? CPUs, ? GPUs"

    def on_step_begin(self, trial_runner):
        """Before step() called, update the available resources."""
        self._update_avail_resources()

    def save(self, trial, storage=Checkpoint.DISK):
        """Saves the trial's state to a checkpoint."""
        with self._switch_working_directory(trial):
            if storage == Checkpoint.MEMORY:
                value = trial.runner.save_to_object.remote()
                checkpoint = Checkpoint(storage, value, trial.last_result)
            else:
                with warn_if_slow("save_checkpoint_to_disk"):
                    value = ray.get(trial.runner.save.remote())
                    checkpoint = Checkpoint(storage, value, trial.last_result)

        with warn_if_slow("on_checkpoint", DEFAULT_GET_TIMEOUT) as profile:
            try:
                trial.on_checkpoint(checkpoint)
            except Exception:
                logger.exception("Trial %s: Error handling checkpoint %s",
                                 trial, checkpoint.value)
                return None
        if profile.too_slow and trial.sync_on_checkpoint:
            logger.warning(
                "Consider turning off forced head-worker trial checkpoint "
                "syncs by setting sync_on_checkpoint=False. Note that this "
                "might result in faulty trial restoration for some worker "
                "failure modes.")
        return checkpoint.value

    def restore(self, trial, checkpoint=None):
        """Restores training state from a given model checkpoint.

        This will also sync the trial results to a new location
        if restoring on a different node.

        Raises:
            RuntimeError: This error is raised if no runner is found.
            RayTimeoutError: This error is raised if a remote call to the
                runner times out.
        """
        if checkpoint is None or checkpoint.value is None:
            checkpoint = trial.checkpoint
        if checkpoint.value is None:
            return
        if trial.runner is None:
<<<<<<< HEAD
            logger.error(
                "Trial %s: Unable to restore - no runner. "
                "Setting status to ERROR.", trial)
            self.set_status(trial, Trial.ERROR)
            return False
        try:
            with self._switch_working_directory(trial):
                value = checkpoint.value
                if checkpoint.storage == Checkpoint.MEMORY:
                    assert type(value) != Checkpoint, type(value)
                    trial.runner.restore_from_object.remote(value)
                else:
                    logger.info("Trial %s: Attempting restoration from %s",
                                trial, checkpoint.value)
                    with warn_if_slow("get_current_ip"):
                        worker_ip = ray.get(trial.runner.current_ip.remote(),
                                            DEFAULT_GET_TIMEOUT)
                    with warn_if_slow("sync_to_new_location"):
                        trial.sync_logger_to_new_location(worker_ip)
                    with warn_if_slow("restore_from_disk"):
                        ray.get(
                            trial.runner.restore.remote(value),
                            DEFAULT_GET_TIMEOUT)
        except RayTimeoutError:
            logger.exception(
                "Trial %s: Unable to restore - runner task timed "
                "out. Setting status to ERROR", trial)
            self.set_status(trial, Trial.ERROR)
            return False
        except Exception:
            logger.exception(
                "Trial %s: Unable to restore. Setting status to ERROR", trial)
            self.set_status(trial, Trial.ERROR)
            return False

=======
            raise RuntimeError(
                "Trial {}: Unable to restore - no runner found.".format(trial))
        value = checkpoint.value
        if checkpoint.storage == Checkpoint.MEMORY:
            assert not isinstance(value, Checkpoint), type(value)
            trial.runner.restore_from_object.remote(value)
        else:
            logger.info("Trial %s: Attempting restore from %s", trial, value)
            with warn_if_slow("get_current_ip"):
                worker_ip = ray.get(trial.runner.current_ip.remote(),
                                    DEFAULT_GET_TIMEOUT)
            with warn_if_slow("sync_to_new_location"):
                trial.sync_logger_to_new_location(worker_ip)
            with warn_if_slow("restore_from_disk"):
                # TODO(ujvl): Take blocking restores out of the control loop.
                ray.get(trial.runner.restore.remote(value))
>>>>>>> 31113aed
        trial.last_result = checkpoint.result

    def export_trial_if_needed(self, trial):
        """Exports model of this trial based on trial.export_formats.

        Return:
            A dict that maps ExportFormats to successfully exported models.
        """
        if trial.export_formats and len(trial.export_formats) > 0:
            with self._switch_working_directory(trial):
                return ray.get(
                    trial.runner.export_model.remote(trial.export_formats),
                    DEFAULT_GET_TIMEOUT)
        return {}

    def has_gpus(self):
        if self._resources_initialized:
            self._update_avail_resources()
            return self._avail_resources.gpu > 0

    @contextmanager
    def _switch_working_directory(self, trial):
        """Context manager changing working directory to trial logdir.
        Used in local mode.

        For non-local mode it is no-op.
        """
        if ray.worker._mode() == ray.worker.LOCAL_MODE:
            old_dir = os.getcwd()
            try:
                os.chdir(trial.logdir)
                yield
            finally:
                os.chdir(old_dir)
        else:
            yield


def _to_gb(n_bytes):
    return round(n_bytes / (1024**3), 2)<|MERGE_RESOLUTION|>--- conflicted
+++ resolved
@@ -601,49 +601,13 @@
         if checkpoint.value is None:
             return
         if trial.runner is None:
-<<<<<<< HEAD
-            logger.error(
-                "Trial %s: Unable to restore - no runner. "
-                "Setting status to ERROR.", trial)
-            self.set_status(trial, Trial.ERROR)
-            return False
-        try:
-            with self._switch_working_directory(trial):
-                value = checkpoint.value
-                if checkpoint.storage == Checkpoint.MEMORY:
-                    assert type(value) != Checkpoint, type(value)
-                    trial.runner.restore_from_object.remote(value)
-                else:
-                    logger.info("Trial %s: Attempting restoration from %s",
-                                trial, checkpoint.value)
-                    with warn_if_slow("get_current_ip"):
-                        worker_ip = ray.get(trial.runner.current_ip.remote(),
-                                            DEFAULT_GET_TIMEOUT)
-                    with warn_if_slow("sync_to_new_location"):
-                        trial.sync_logger_to_new_location(worker_ip)
-                    with warn_if_slow("restore_from_disk"):
-                        ray.get(
-                            trial.runner.restore.remote(value),
-                            DEFAULT_GET_TIMEOUT)
-        except RayTimeoutError:
-            logger.exception(
-                "Trial %s: Unable to restore - runner task timed "
-                "out. Setting status to ERROR", trial)
-            self.set_status(trial, Trial.ERROR)
-            return False
-        except Exception:
-            logger.exception(
-                "Trial %s: Unable to restore. Setting status to ERROR", trial)
-            self.set_status(trial, Trial.ERROR)
-            return False
-
-=======
             raise RuntimeError(
                 "Trial {}: Unable to restore - no runner found.".format(trial))
         value = checkpoint.value
         if checkpoint.storage == Checkpoint.MEMORY:
             assert not isinstance(value, Checkpoint), type(value)
-            trial.runner.restore_from_object.remote(value)
+            with self._switch_working_directory(trial):
+                trial.runner.restore_from_object.remote(value)
         else:
             logger.info("Trial %s: Attempting restore from %s", trial, value)
             with warn_if_slow("get_current_ip"):
@@ -653,8 +617,8 @@
                 trial.sync_logger_to_new_location(worker_ip)
             with warn_if_slow("restore_from_disk"):
                 # TODO(ujvl): Take blocking restores out of the control loop.
-                ray.get(trial.runner.restore.remote(value))
->>>>>>> 31113aed
+                with self._switch_working_directory(trial):
+                    ray.get(trial.runner.restore.remote(value))
         trial.last_result = checkpoint.result
 
     def export_trial_if_needed(self, trial):
